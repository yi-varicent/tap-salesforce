import requests
import re
import csv
import json
import xmltodict
import singer
from time import sleep
from io import StringIO
wait = 5

LOGGER = singer.get_logger()

class TapSalesforceException(Exception):
    pass

<<<<<<< HEAD
STRING_TYPES = set([
    'id',
    'string',
    'picklist',
    'textarea',
    'phone',
    'url',
    'reference',
    'multipicklist',
    'combobox',
    'base64',
    'encryptedstring',
    'email', # TODO: Unverified
    'complexvalue' # TODO: Unverified
])

NUMBER_TYPES = set([
    'double',
    'currency',
    'percent'
])

DATE_TYPES = set([
    'datetime',
    'date'
])

# Change this function to return a dict
# {}

# return an empty map for anyType

=======
class TapSalesforceQuotaExceededException(Exception):
    pass

# TODO: Need to fix these big time for jsonschema when we get data
>>>>>>> 3ca17510
def sf_type_to_json_schema(sf_type, nillable):
    # TODO: figure this out  "format": "date-time"
    if sf_type in STRING_TYPES:
        s_type = "string"
    elif sf_type in DATE_TYPES:
        s_type = "string"
    elif sf_type == "boolean":
        s_type = "boolean"
    elif sf_type in NUMBER_TYPES:
        s_type = "number"
    elif sf_type == "address":
        # Addresses are compound fields and we omit those
        s_type = "string"
    elif sf_type == "int":
        s_type = "integer"
    elif sf_type == "time":
        s_type = "string"
    elif sf_type == "anyType":
        s_type = "string" # what?!
    else:
        raise TapSalesforceException("Found unsupported type: {}".format(sf_type))

    if nillable:
        return ["null", s_type]
    else:
        return s_type

class Salesforce(object):
    # instance_url, endpoint
    data_url = "{}/services/data/v40.0/{}"
    bulk_url = "{}/services/async/40.0/{}"

    def __init__(self,
                 refresh_token=None,
                 token=None,
                 sf_client_id=None,
                 sf_client_secret=None,
                 single_run_percent=None,
                 total_quota_percent=None):
        self.refresh_token = refresh_token
        self.token = token
        self.sf_client_id = sf_client_id
        self.sf_client_secret = sf_client_secret
        self.session = requests.Session()
        self.access_token = None
        self.instance_url = None
        self.single_run_percent = single_run_percent if single_run_percent is not None else 25
        self.total_quota_percent = total_quota_percent or 80
        self.rest_requests_attempted = 0

    def _get_bulk_headers(self):
        return {"X-SFDC-Session": self.access_token,
                "Content-Type": "application/json"}

    def _get_standard_headers(self):
        return {"Authorization": "Bearer {}".format(self.access_token)}

    def _update_rest_rate_limit(self, headers):
        rate_limit_header = headers.get('Sforce-Limit-Info')
        self.rate_limit = rate_limit_header

    def _handle_rate_limit(self, headers):
        match = re.search('^api-usage=(\d+)/(\d+)$', headers.get('Sforce-Limit-Info'))

        if match is None:
            return

        remaining, allotted = map(int, match.groups())

        LOGGER.info("Used {} of {} daily API quota".format(remaining, allotted))

        percent_used_from_total = (remaining / allotted) * 100
        max_requests_for_run = int((self.single_run_percent * allotted) / 100)

        if percent_used_from_total > self.total_quota_percent:
            raise TapSalesforceQuotaExceededException("Terminating due to exceeding configured quota usage of {}% of {} allotted queries".format(
                                         self.total_quota_percent,
                                         allotted))
        elif self.rest_requests_attempted > max_requests_for_run:
            raise TapSalesforceQuotaExceededException("Terminating due to exceeding configured quota per run of {}% of {} allotted queries".format(
                                         self.single_run_percent,
                                         allotted))


    def _bulk_update_rate_limit(self):
        url = self.data_url.format(self.instance_url, "limits")
        resp = self.session.get(url, headers=self._get_standard_headers())

        #TODO - this needs to pull the value out of the response body

        #       see https://developer.salesforce.com/docs/atlas.en-us.api_rest.meta/api_rest/dome_limits.htm

        rate_limit_header = resp.headers.get('Sforce-Limit-Info')
        self.rate_limit = rate_limit_header

    def _make_request(self, http_method, url, headers=None, body=None, stream=False):
        if http_method == "GET":
            LOGGER.info("Making %s request to %s", http_method, url)
            resp = self.session.get(url, headers=headers, stream=stream)
        elif http_method == "POST":
            LOGGER.info("Making %s request to %s with body %s", http_method, url, body)
            resp = self.session.post(url, headers=headers, data=body)
        else:
            raise TapSalesforceException("Unsupported HTTP method")

        resp.raise_for_status()

        self.rest_requests_attempted += 1
        self._handle_rate_limit(resp.headers)

        return resp

    def login(self):
        login_body = {'grant_type': 'refresh_token', 'client_id': self.sf_client_id,
                      'client_secret': self.sf_client_secret, 'refresh_token': self.refresh_token}

        LOGGER.info("Attempting login via OAuth2")

        resp = self.session.post('https://login.salesforce.com/services/oauth2/token', data=login_body)
        resp.raise_for_status()

        LOGGER.info("OAuth2 login successful")

        auth = resp.json()

        self.access_token = auth['access_token']
        self.instance_url = auth['instance_url']

    def describe(self, sobject=None):
        """Describes all objects or a specific object"""
        headers = self._get_standard_headers()
        if sobject is None:
            endpoint = "sobjects"
            url = self.data_url.format(self.instance_url, endpoint)
        else:
            endpoint = "sobjects/{}/describe".format(sobject)
            url = self.data_url.format(self.instance_url, endpoint)

        return self._make_request('GET', url, headers=headers).json()

    def check_bulk_quota_usage(self, jobs_completed):
        url = self.data_url.format(self.instance_url, "limits")
        resp = self._make_request('GET', url, headers=self._get_standard_headers()).json()

        quota_max = resp['DailyBulkApiRequests']['Max']
        max_requests_for_run = int((self.single_run_percent * quota_max) / 100)

        quota_remaining = resp['DailyBulkApiRequests']['Remaining']
        percent_used = (1 - (quota_remaining / quota_max)) * 100

        if percent_used > self.total_quota_percent:
            raise TapSalesforceQuotaExceededException("Terminating due to exceeding configured quota usage of {}% of {} allotted queries".format(
                self.total_quota_percent,
                quota_max))

        elif jobs_completed > max_requests_for_run:
            raise TapSalesforceQuotaExceededException("Terminating due to exceeding configured quota per run of {}% of {} allotted queries".format(
                self.single_run_percent,
                quota_max))

    def _build_bulk_query_batch(self, catalog_entry, state):
        selected_properties = [k for k, v in catalog_entry['schema']['properties'].items()
                               if v['selected'] or v['inclusion'] == 'automatic']

        # TODO: If there are no selected properties we should do something smarter
        # do we always need to select the replication key (SystemModstamp, or LastModifiedDate, etc)?
        #

        replication_key = catalog_entry['replication_key']

        if replication_key:
            where_clause = " WHERE {} >= {} ORDER BY {} ASC".format(
                replication_key,
                singer.get_bookmark(state,
                                    catalog_entry['tap_stream_id'],
                                    replication_key),
            replication_key)
        else:
            where_clause = ""

        query = "SELECT {} FROM {}".format(",".join(selected_properties), catalog_entry['stream'])

        return query + where_clause

    def _get_batch(self, job_id, batch_id):
        endpoint = "job/{}/batch/{}".format(job_id, batch_id)
        url = self.bulk_url.format(self.instance_url, endpoint)
        headers = self._get_bulk_headers()
        resp = self._make_request('GET', url, headers=headers)
        batch = xmltodict.parse(resp.text)

        return batch['batchInfo']

    def _get_batch_results(self, job_id, batch_id, catalog_entry, state):
        headers = self._get_bulk_headers()
        endpoint = "job/{}/batch/{}/result".format(job_id, batch_id)
        url = self.bulk_url.format(self.instance_url, endpoint)
        batch_result_resp = self._make_request('GET', url, headers=headers)

        batch_result_list = xmltodict.parse(batch_result_resp.text,
                                            xml_attribs=False,
                                            force_list={'result-list'})['result-list']

        replication_key = catalog_entry['replication_key']

        for result in [r['result'] for r in batch_result_list]:
            endpoint = "job/{}/batch/{}/result/{}".format(job_id, batch_id, result)
            url = self.bulk_url.format(self.instance_url, endpoint)
            headers['Content-Type'] = 'text/csv'

            result_response = self._make_request('GET', url, headers=headers, stream=True)


            csv_stream = csv.reader(result_response.iter_lines(decode_unicode=True),
                                    delimiter=',',
                                    quotechar='"')

            column_name_list = next(csv_stream)

            for line in csv_stream:
                rec = dict(zip(column_name_list, line))

                singer.write_record(catalog_entry['stream'], rec, catalog_entry.get('stream_alias', None))

                if replication_key:
                    singer.write_bookmark(state,
                                          catalog_entry['tap_stream_id'],
                                          replication_key,
                                          rec[replication_key])

                    singer.write_state(state)

    def _create_job(self, catalog_entry):
        url = self.bulk_url.format(self.instance_url, "job")
        body = {"operation": "queryAll", "object": catalog_entry['stream'], "contentType": "CSV"}

        resp = self._make_request('POST', url, headers=self._get_bulk_headers(), body=json.dumps(body))
        job = resp.json()
        return job['id']

    def _add_batch(self, catalog_entry, job_id, state):
        endpoint = "job/{}/batch".format(job_id)
        url = self.bulk_url.format(self.instance_url, endpoint)
        body = self._build_bulk_query_batch(catalog_entry, state)
        headers = self._get_bulk_headers()
        headers['Content-Type'] = 'text/csv'

        resp = self._make_request('POST', url, headers=headers, body=body)
        batch = xmltodict.parse(resp.text)

        return batch['batchInfo']['id']

    def _close_job(self, job_id):
        endpoint = "job/{}".format(job_id)
        url = self.bulk_url.format(self.instance_url, endpoint)
        body = {"state": "Closed"}

        self._make_request('POST', url, headers=self._get_bulk_headers(), body=json.dumps(body))

    def _poll_on_batch_status(self, job_id, batch_id):
        batch_status = self._get_batch(job_id=job_id,
                                       batch_id=batch_id)['state']

        while batch_status not in ['Completed', 'Failed', 'Not Processed']:
            sleep(wait)
            batch_status = self._get_batch(job_id=job_id,
                                           batch_id=batch_id)['state']

        return batch_status


    def bulk_query(self, catalog_entry, state):
        self._bulk_update_rate_limit()

        job_id = self._create_job(catalog_entry)
        batch_id = self._add_batch(catalog_entry, job_id, state)

        self._close_job(job_id)

        batch_status = self._poll_on_batch_status(job_id, batch_id)

        # TODO: should we raise if the batch status is 'failed'?
        self._get_batch_results(job_id, batch_id, catalog_entry, state)<|MERGE_RESOLUTION|>--- conflicted
+++ resolved
@@ -13,7 +13,9 @@
 class TapSalesforceException(Exception):
     pass
 
-<<<<<<< HEAD
+class TapSalesforceQuotaExceededException(Exception):
+    pass
+
 STRING_TYPES = set([
     'id',
     'string',
@@ -45,13 +47,7 @@
 # {}
 
 # return an empty map for anyType
-
-=======
-class TapSalesforceQuotaExceededException(Exception):
-    pass
-
 # TODO: Need to fix these big time for jsonschema when we get data
->>>>>>> 3ca17510
 def sf_type_to_json_schema(sf_type, nillable):
     # TODO: figure this out  "format": "date-time"
     if sf_type in STRING_TYPES:
